package v1

import (
<<<<<<< HEAD
=======

>>>>>>> 3c6a3eb1
	"fmt"
	"io/ioutil"
	"encoding/json"

	xdsapi "github.com/envoyproxy/go-control-plane/envoy/api/v2"
	google_protobuf "github.com/gogo/protobuf/types"
	"github.com/gogo/protobuf/jsonpb"
	envoy_api_v2_listener "github.com/envoyproxy/go-control-plane/envoy/api/v2/listener"
	"gitlab.alipay-inc.com/afe/mosn/pkg/log"
)

func (c *xdsClient) getListeners(endpoint string) Listeners{
	url := c.getLDSResquest(endpoint)
	resp, err := c.httpClient.Get(url)
	if err != nil {
		log.DefaultLogger.Errorf("couldn't get listeners: %v", err)
		//fmt.Printf("couldn't get listeners: %v\n", err)
		return nil
	}

	defer resp.Body.Close()

	body, err := ioutil.ReadAll(resp.Body)
	if err != nil {
		log.DefaultLogger.Errorf("read body error when get listeners: %v", err)
		//fmt.Printf("read body error when get listeners: %v\n", err)
		return nil
	}

	return c.parseListeners(body)
}

func (c *xdsClient) parseListeners(body []byte) Listeners {
	var res ListenersData

	err := json.Unmarshal(body, &res)
	if err != nil {
		log.DefaultLogger.Errorf("read body error when get listeners: %v", err)
		//fmt.Printf("read body error when get listeners: %v\n", err)
		return nil
	}

	listeners := make([]*xdsapi.Listener, 0, len(res.ListenersV1))
	for _, listenerV1 := range res.ListenersV1 {
		listenerV2 := &xdsapi.Listener{}
		filterChain := envoy_api_v2_listener.FilterChain{}

		listenerV2.Name = listenerV1.Name
		err := translateAddress(listenerV1.Address, true, true, &listenerV2.Address)
		if err != nil {
			log.DefaultLogger.Errorf("fail to translate address : %v\n", err)
			//fmt.Printf("fail to translate address : %v\n", err)
			return nil
		}

		listenerV2.UseOriginalDst = &google_protobuf.BoolValue{listenerV1.UseOriginalDst}
		listenerV2.DeprecatedV1 = &xdsapi.Listener_DeprecatedV1{}
		listenerV2.DeprecatedV1.BindToPort = &google_protobuf.BoolValue{listenerV1.BindToPort}
		listenerV2.PerConnectionBufferLimitBytes = &google_protobuf.UInt32Value{uint32(listenerV1.PerConnectionBufferLimitBytes)}
		if listenerV1.DrainType == "modify_only" {
			listenerV2.DrainType = xdsapi.Listener_MODIFY_ONLY
		}

		filterChain.UseProxyProto = &google_protobuf.BoolValue{listenerV1.UseProxyProto}
		//filterChain.TlsContext = translateDownstreamTlsContext(listenerV1.SSLContext)

		filterChain.Filters = make([]envoy_api_v2_listener.Filter, 0, len(listenerV1.Filters))
		for _, filterV1 := range listenerV1.Filters {
			filterV2 := envoy_api_v2_listener.Filter{}
			filterV2.Name = filterV1.Name
			filterV2.DeprecatedV1 = &envoy_api_v2_listener.Filter_DeprecatedV1{}
			filterV2.DeprecatedV1.Type = filterV1.Type
			filterV2.Config = &google_protobuf.Struct{}

			filterConfig := fmt.Sprintf("{\"deprecated_v1\": true, \"value\": %s}", string(filterV1.Config))
			err = jsonpb.UnmarshalString(filterConfig, filterV2.Config)
			if err != nil {
				log.DefaultLogger.Errorf("fail to translate filter config : %v\n", err)
				//fmt.Printf("fail to translate filter config : %v\n", err)
				return nil
			}
			filterChain.Filters = append(filterChain.Filters, filterV2)
		}

		listenerV2.FilterChains = make([]envoy_api_v2_listener.FilterChain, 0, 1)
		listenerV2.FilterChains = append(listenerV2.FilterChains, filterChain)
		listeners = append(listeners, listenerV2)
	}

	return listeners
}

func (c *xdsClient) getLDSResquest(endpoint string) string {
	return fmt.Sprintf("http://%s/v1/listeners/%s/%s", endpoint, c.serviceCluster, c.serviceNode)
}<|MERGE_RESOLUTION|>--- conflicted
+++ resolved
@@ -1,10 +1,6 @@
 package v1
 
 import (
-<<<<<<< HEAD
-=======
-
->>>>>>> 3c6a3eb1
 	"fmt"
 	"io/ioutil"
 	"encoding/json"
