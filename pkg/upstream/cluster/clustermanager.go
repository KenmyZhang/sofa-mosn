--- conflicted
+++ resolved
@@ -35,24 +35,15 @@
 
 // ClusterManager
 type clusterManager struct {
-<<<<<<< HEAD
 	sourceAddr             net.Addr
 	primaryClusters        cmap.ConcurrentMap // string: *primaryCluster
 	sofaRpcConnPool        cmap.ConcurrentMap // string: types.ConnectionPool
 	http2ConnPool          cmap.ConcurrentMap // string: types.ConnectionPool
+	xProtocolConnPool cmap.ConcurrentMap // string: types.ConnectionPool
 	http1ConnPool          cmap.ConcurrentMap // string: types.ConnectionPool
 	clusterAdapter         ClusterAdapter
 	autoDiscovery          bool
 	registryUseHealthCheck bool
-=======
-	sourceAddr        net.Addr
-	primaryClusters   cmap.ConcurrentMap // string: *primaryCluster
-	sofaRpcConnPool   cmap.ConcurrentMap // string: types.ConnectionPool
-	http2ConnPool     cmap.ConcurrentMap // string: types.ConnectionPool
-	xProtocolConnPool cmap.ConcurrentMap // string: types.ConnectionPool
-	clusterAdapter    ClusterAdapter
-	autoDiscovery     bool
->>>>>>> 72cb113b
 }
 
 type clusterSnapshot struct {
@@ -64,21 +55,13 @@
 func NewClusterManager(sourceAddr net.Addr, clusters []v2.Cluster,
 	clusterMap map[string][]v2.Host, autoDiscovery bool, useHealthCheck bool) types.ClusterManager {
 	cm := &clusterManager{
-<<<<<<< HEAD
 		sourceAddr:      sourceAddr,
 		primaryClusters: cmap.New(),
 		sofaRpcConnPool: cmap.New(),
 		http2ConnPool:   cmap.New(),
+		xProtocolConnPool: cmap.New(),
 		http1ConnPool:   cmap.New(),
 		autoDiscovery:   true, //todo delete
-=======
-		sourceAddr:        sourceAddr,
-		primaryClusters:   cmap.New(),
-		sofaRpcConnPool:   cmap.New(),
-		http2ConnPool:     cmap.New(),
-		xProtocolConnPool: cmap.New(),
-		autoDiscovery:     autoDiscovery,
->>>>>>> 72cb113b
 	}
 	//init ClusterAdap when run app
 	ClusterAdap = ClusterAdapter{
@@ -302,11 +285,8 @@
 
 }
 
-<<<<<<< HEAD
-func (cm *clusterManager) TcpConnForCluster(cluster string, lbCtx types.LoadBalancerContext) types.CreateConnectionData {
-=======
 func (cm *clusterManager) XprotocolConnPoolForCluster(cluster string, protocol types.Protocol,
-	context context.Context) types.ConnectionPool {
+	lbCtx types.LoadBalancerContext) types.ConnectionPool {
 	clusterSnapshot := cm.getOrCreateClusterSnapshot(cluster)
 
 	if clusterSnapshot == nil {
@@ -333,7 +313,6 @@
 }
 
 func (cm *clusterManager) TcpConnForCluster(cluster string, context context.Context) types.CreateConnectionData {
->>>>>>> 72cb113b
 	clusterSnapshot := cm.getOrCreateClusterSnapshot(cluster)
 
 	if clusterSnapshot == nil {
