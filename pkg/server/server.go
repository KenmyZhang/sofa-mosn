--- conflicted
+++ resolved
@@ -88,38 +88,10 @@
 	return server
 }
 
-<<<<<<< HEAD
-func (srv *server) AddListener(lc *v2.ListenerConfig, networkFiltersFactory types.NetworkFilterChainFactory,
+func (srv *server) AddListener(lc *v2.ListenerConfig, networkFiltersFactories []types.NetworkFilterChainFactory,
 	streamFiltersFactories []types.StreamFilterChainFactory) types.ListenerEventListener {
-=======
-func (srv *server) AddListener(lc *v2.ListenerConfig, networkFiltersFactories []types.NetworkFilterChainFactory, streamFiltersFactories []types.StreamFilterChainFactory) {
-	if _, ok := srv.ListenerInMap.Load(lc.Name); ok {
-		log.DefaultLogger.Warnf("Listen Already Started, Listen = %+v", lc)
-	} else {
-		srv.ListenerInMap.Store(lc.Name, lc)
-		srv.handler.AddListener(lc, networkFiltersFactories, streamFiltersFactories)
-	}
-}
 
-func (srv *server) AddListenerAndStart(lc *v2.ListenerConfig, networkFiltersFactories []types.NetworkFilterChainFactory,
-	streamFiltersFactories []types.StreamFilterChainFactory) error {
-
-	if _, ok := srv.ListenerInMap.Load(lc.Name); ok {
-		log.DefaultLogger.Warnf("Listener Already Started, Listener Name = %+v", lc.Name)
-	} else {
-		srv.ListenerInMap.Store(lc.Name, lc)
-		al := srv.handler.AddListener(lc, networkFiltersFactories, streamFiltersFactories)
-
-		if activeListener, ok := al.(*activeListener); ok {
-			go activeListener.listener.Start(nil)
-		}
-	}
-
-	return nil
-}
->>>>>>> 1c1d083b
-
-	return srv.handler.AddOrUpdateListener(lc, networkFiltersFactory, streamFiltersFactories)
+	return srv.handler.AddOrUpdateListener(lc, networkFiltersFactories, streamFiltersFactories)
 }
 
 func (srv *server) Start() {
