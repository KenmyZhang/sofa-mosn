//Similar to Network's damage on flow
package faultinject

import (
<<<<<<< HEAD
	"context"
=======
>>>>>>> d0fd4a44
	"gitlab.alipay-inc.com/afe/mosn/pkg/api/v2"
	"gitlab.alipay-inc.com/afe/mosn/pkg/log"
	"gitlab.alipay-inc.com/afe/mosn/pkg/types"
	"math/rand"
	"sync/atomic"
	"time"
)

type faultInjectFilter struct {
	context context.Context

	delayPercent  uint32
	delayDuration uint64
	delaying      uint32
	cb            types.StreamDecoderFilterCallbacks
}

func NewFaultInjectFilter(context context.Context, config *v2.FaultInject) *faultInjectFilter {
	return &faultInjectFilter{
		context:       context,
		delayPercent:  config.DelayPercent,
		delayDuration: config.DelayDuration,
	}
}

func (f *faultInjectFilter) DecodeHeaders(headers map[string]string, endStream bool) types.FilterHeadersStatus {
	f.tryInjectDelay()

	if atomic.LoadUint32(&f.delaying) > 0 {
		return types.FilterHeadersStatusStopIteration
	} else {
		return types.FilterHeadersStatusContinue
	}
}

func (f *faultInjectFilter) DecodeData(buf types.IoBuffer, endStream bool) types.FilterDataStatus {
	f.tryInjectDelay()

	if atomic.LoadUint32(&f.delaying) > 0 {
		return types.FilterDataStatusStopIterationAndBuffer
	} else {
		return types.FilterDataStatusContinue
	}
}

func (f *faultInjectFilter) DecodeTrailers(trailers map[string]string) types.FilterTrailersStatus {
	f.tryInjectDelay()

	if atomic.LoadUint32(&f.delaying) > 0 {
		return types.FilterTrailersStatusStopIteration
	} else {
		return types.FilterTrailersStatusContinue
	}
}

func (f *faultInjectFilter) SetDecoderFilterCallbacks(cb types.StreamDecoderFilterCallbacks) {
	f.cb = cb
}

func (f *faultInjectFilter) OnDestroy() {}

func (f *faultInjectFilter) tryInjectDelay() {
	if atomic.LoadUint32(&f.delaying) > 0 {
		return
	}

	duration := f.getDelayDuration()

	if duration > 0 {
		if atomic.CompareAndSwapUint32(&f.delaying, 0, 1) {
			go func() {
				select {
				case <-time.After(time.Duration(duration) * time.Millisecond):
					atomic.StoreUint32(&f.delaying, 0)
<<<<<<< HEAD
					log.ByContext(f.context).Debugf("[FaultInject] Continue after delay")
=======
					log.DefaultLogger.Debugf("Continue")
>>>>>>> d0fd4a44
					f.cb.ContinueDecoding()
				}
			}()
		}
	}
}

func (fi *faultInjectFilter) getDelayDuration() uint64 {
	if fi.delayPercent == 0 {
		return 0
	}

	if uint32(rand.Intn(100))+1 > fi.delayPercent {
		return 0
	}

	return fi.delayDuration
}

// ~~ factory
type FaultInjectFilterConfigFactory struct {
	FaultInject *v2.FaultInject
}

func (f *FaultInjectFilterConfigFactory) CreateFilterChain(context context.Context, callbacks types.FilterChainFactoryCallbacks) {
	filter := NewFaultInjectFilter(context, f.FaultInject)
	callbacks.AddStreamDecoderFilter(filter)
}<|MERGE_RESOLUTION|>--- conflicted
+++ resolved
@@ -2,16 +2,15 @@
 package faultinject
 
 import (
-<<<<<<< HEAD
 	"context"
-=======
->>>>>>> d0fd4a44
+
+	"math/rand"
+	"sync/atomic"
+	"time"
+
 	"gitlab.alipay-inc.com/afe/mosn/pkg/api/v2"
 	"gitlab.alipay-inc.com/afe/mosn/pkg/log"
 	"gitlab.alipay-inc.com/afe/mosn/pkg/types"
-	"math/rand"
-	"sync/atomic"
-	"time"
 )
 
 type faultInjectFilter struct {
@@ -80,11 +79,7 @@
 				select {
 				case <-time.After(time.Duration(duration) * time.Millisecond):
 					atomic.StoreUint32(&f.delaying, 0)
-<<<<<<< HEAD
 					log.ByContext(f.context).Debugf("[FaultInject] Continue after delay")
-=======
-					log.DefaultLogger.Debugf("Continue")
->>>>>>> d0fd4a44
 					f.cb.ContinueDecoding()
 				}
 			}()
