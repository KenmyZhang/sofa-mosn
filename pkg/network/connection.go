--- conflicted
+++ resolved
@@ -165,27 +165,17 @@
 				if atomic.LoadUint32(&c.closed) > 0 {
 					return
 				}
-<<<<<<< HEAD
-				
-=======
-
->>>>>>> 4d74bf66
+
 				if err != nil {
 					if err == io.EOF {
 						c.Close(types.NoFlush, types.RemoteClose)
 					} else {
 						c.Close(types.NoFlush, types.OnReadErrClose)
-<<<<<<< HEAD
 						
 					}
 					c.logger.Errorf("Error on read. Connection = %d, Remote Address = %s, err = %s",
 						c.id,c.RemoteAddr().String(), err)
-=======
-
-					}
-					c.logger.Errorf("Error on read. Connection = %d, Remote Address = %s, err = %s",
-						c.id, c.RemoteAddr().String(), err)
->>>>>>> 4d74bf66
+
 					return
 				}
 			} else {
@@ -404,16 +394,7 @@
 	if !atomic.CompareAndSwapUint32(&c.closed, 0, 1) {
 		return nil
 	}
-<<<<<<< HEAD
-	
-	if c.rawConnection == nil {
-		return nil
-	}
-	
-	// shutdown read first
-	c.logger.Debugf("Close TCP Conn, Remote Address is = %s, eventType is = %s", c.rawConnection.(*net.TCPConn).RemoteAddr(),eventType)
-	c.rawConnection.(*net.TCPConn).CloseRead()
-=======
+
 
 	if c.rawConnection == nil {
 		return nil
@@ -424,7 +405,6 @@
 		c.logger.Debugf("Close TCP Conn, Remote Address is = %s, eventType is = %s", rawc.RemoteAddr(), eventType)
 		rawc.CloseRead()
 	}
->>>>>>> 4d74bf66
 
 	if ccType == types.FlushWrite {
 		if c.writeBufLen() > 0 {
@@ -455,15 +435,11 @@
 
 	c.updateReadBufStats(0, 0)
 	c.updateWriteBuffStats(0, 0)
-<<<<<<< HEAD
 	
-=======
-
 	for i, cb := range c.connCallbacks {
 		c.logger.Debugf("Conn Close CB, index = %d, cb = %+v", i, cb)
 	}
-
->>>>>>> 4d74bf66
+	
 	for _, cb := range c.connCallbacks {
 		go cb.OnEvent(eventType)
 	}
@@ -485,11 +461,7 @@
 	for _, ccb := range c.connCallbacks {
 		if &ccb == &cb {
 			exist = true
-<<<<<<< HEAD
-			c.logger.Debugf("AddConnectionEventListener Failed, %+v Already Exist",cb)
-=======
 			c.logger.Debugf("AddConnectionEventListener Failed, %+v Already Exist", cb)
->>>>>>> 4d74bf66
 		}
 	}
 
@@ -534,11 +506,8 @@
 
 func (c *connection) SetNoDelay(enable bool) {
 	if c.rawConnection != nil {
-<<<<<<< HEAD
-		if rawc,ok := c.rawConnection.(*net.TCPConn);ok {
-=======
+
 		if rawc, ok := c.rawConnection.(*net.TCPConn); ok {
->>>>>>> 4d74bf66
 			rawc.SetNoDelay(enable)
 		}
 	}
@@ -693,11 +662,7 @@
 				cc.Start(nil)
 			}
 		}
-<<<<<<< HEAD
 		
-=======
-
->>>>>>> 4d74bf66
 		cc.connection.logger.Debugf("connect raw tcp, remote address = %s ,event = %+v, error = %+v", cc.remoteAddr.String(), event, err)
 		for _, cccb := range cc.connCallbacks {
 			go cccb.OnEvent(event)
