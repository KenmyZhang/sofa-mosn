--- conflicted
+++ resolved
@@ -61,15 +61,6 @@
 func decodeSterilize(streamId string, headers map[string]string) {
 	headers[types.HeaderStreamID] = streamId
 
-<<<<<<< HEAD
-	//if v, ok := headers[sofarpc.SofaPropertyHeader("timeout")]; ok {
-	//	headers[types.HeaderTryTimeout] = v
-	//}
-	//
-	//if v, ok := headers[sofarpc.SofaPropertyHeader("globaltimeout")]; ok {
-	//	headers[types.HeaderGlobalTimeout] = v
-	//}
-=======
 	if v, ok := headers[sofarpc.SofaPropertyHeader(sofarpc.HeaderTimeout)]; ok {
 		headers[types.HeaderTryTimeout] = v
 	}
@@ -77,6 +68,4 @@
 	if v, ok := headers[sofarpc.SofaPropertyHeader("globaltimeout")]; ok {
 		headers[types.HeaderGlobalTimeout] = v
 	}
->>>>>>> 1557763b
-
 }