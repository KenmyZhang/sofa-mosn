package router

import (
	"regexp"
	"strings"
	"time"

	multimap "github.com/jwangsadinata/go-multimap/slicemultimap"
	"gitlab.alipay-inc.com/afe/mosn/pkg/api/v2"
	httpmosn "gitlab.alipay-inc.com/afe/mosn/pkg/protocol/http"
	"gitlab.alipay-inc.com/afe/mosn/pkg/types"
	"gitlab.alipay-inc.com/afe/mosn/pkg/log"
)

func NewRouteRuleImplBase(vHost *VirtualHostImpl, route *v2.Router) RouteRuleImplBase {
	routeRuleImplBase := RouteRuleImplBase{
		vHost:        vHost,
		routerMatch:  route.Match,
		routerAction: route.Route,
		policy: &routerPolicy{
			retryOn:      false,
			retryTimeout: 0,
			numRetries:   0,
		},
	}

	// generate metadata match criteria from router's metadata
	if len(route.Route.MetadataMatch) > 0 {
<<<<<<< HEAD
		
		envoyLBMetaData := GetMosnLBMetaData(route)
		routeRuleImplBase.metadataMatchCriteria = NewMetadataMatchCriteriaImpl(envoyLBMetaData)
		
		routeRuleImplBase.metaData = GetClusterMosnLBMetaDataMap(route.Route.MetadataMatch)
		
=======

		envoyLBMetaData := GetEnvoyLBMetaData(route)
		routeRuleImplBase.metadataMatchCriteria = NewMetadataMatchCriteriaImpl(envoyLBMetaData)

		routeRuleImplBase.metaData = GetClusterEnvoyLBMetaDataMap(route.Route.MetadataMatch)

>>>>>>> 2fba5590
	}

	return routeRuleImplBase
}

// Base implementation for all route entries.
type RouteRuleImplBase struct {
	caseSensitive               bool
	prefixRewrite               string
	hostRewrite                 string
	includeVirtualHostRateLimit bool
	corsPolicy                  types.CorsPolicy //todo
	vHost                       *VirtualHostImpl

	autoHostRewrite             bool
	useWebSocket                bool
	clusterName                 string //
	clusterHeaderName           LowerCaseString
	clusterNotFoundResponseCode httpmosn.HttpCode
	timeout                     time.Duration
	runtime                     v2.RuntimeUInt32
	hostRedirect                string
	pathRedirect                string
	httpsRedirect               bool
	retryPolicy                 *RetryPolicyImpl
	rateLimitPolicy             *RateLimitPolicyImpl

	routerAction v2.RouteAction
	routerMatch  v2.RouterMatch

	shadowPolicy          *ShadowPolicyImpl
	priority              types.ResourcePriority
	configHeaders         []*types.HeaderData //
	configQueryParameters []types.QueryParameterMatcher
	weightedClusters      []*WeightedClusterEntry
	totalClusterWeight    uint64
	hashPolicy            HashPolicyImpl

	metadataMatchCriteria *MetadataMatchCriteriaImpl
	metaData              types.RouteMetaData

	requestHeadersParser  *HeaderParser
	responseHeadersParser *HeaderParser

	opaqueConfig multimap.MultiMap

	decorator          *types.Decorator
	directResponseCode httpmosn.HttpCode
	directResponseBody string
	policy             *routerPolicy
	virtualClusters    *VirtualClusterEntry
}

// types.RouterInfo
func (rri *RouteRuleImplBase) GetRouterName() string {

	return ""
}

// types.Route
func (rri *RouteRuleImplBase) RedirectRule() types.RedirectRule {

	return rri.RedirectRule()
}

func (rri *RouteRuleImplBase) RouteRule() types.RouteRule {

	return rri
}

func (rri *RouteRuleImplBase) TraceDecorator() types.TraceDecorator {

	return nil
}

// types.RouteRule
// Select Cluster for Routing
// todo support weighted cluster
func (rri *RouteRuleImplBase) ClusterName() string {

	return rri.routerAction.ClusterName
}

func (rri *RouteRuleImplBase) GlobalTimeout() time.Duration {

	return rri.routerAction.Timeout
}

func (rri *RouteRuleImplBase) Priority() types.Priority {

	return 0
}

func (rri *RouteRuleImplBase) VirtualHost() types.VirtualHost {

	return rri.vHost
}

func (rri *RouteRuleImplBase) VirtualCluster(headers map[string]string) types.VirtualCluster {

	return rri.virtualClusters
}

func (rri *RouteRuleImplBase) Policy() types.Policy {

	return rri.policy
}

func (rri *RouteRuleImplBase) Metadata() types.RouteMetaData {
	return rri.metaData
}

func (rri *RouteRuleImplBase) MetadataMatchCriteria() types.MetadataMatchCriteria {
	return rri.metadataMatchCriteria
}

// todo
func (rri *RouteRuleImplBase) finalizePathHeader(headers map[string]string, matchedPath string) {

}

func (rri *RouteRuleImplBase) matchRoute(headers map[string]string, randomValue uint64) bool {
	// todo check runtime
	// 1. match headers' KV
	if !ConfigUtilityInst.MatchHeaders(headers, rri.configHeaders) {
		return false
	}

	// 2. match query parameters
	var queryParams types.QueryParams

	if QueryString, ok := headers[types.HeaderQueryString]; ok {
		queryParams = httpmosn.ParseQueryString(QueryString)
	}

	if len(queryParams) == 0 {
		return true
	} else {
		return ConfigUtilityInst.MatchQueryParams(&queryParams, rri.configQueryParameters)
	}

	return true
}

type SofaRouteRuleImpl struct {
	RouteRuleImplBase
	matchValue string
}

func (srri *SofaRouteRuleImpl) Matcher() string {

	return srri.matchValue
}

func (srri *SofaRouteRuleImpl) MatchType() types.PathMatchType {

	return types.SofaHeader
}

func (srri *SofaRouteRuleImpl) Match(headers map[string]string, randomValue uint64) types.Route {
	if value, ok := headers[types.SofaRouteMatchKey]; ok {
		if value == srri.matchValue || srri.matchValue == ".*" {
			log.DefaultLogger.Debugf("Sofa Router Matched")
			return srri
		} else {
			log.DefaultLogger.Warnf("No Sofa Router Matched, Service Value in Header = %s", value)
		}
	} else {
		log.DefaultLogger.Warnf("No service key found in header, sofa router matcher error")
	}

	return nil
}

type PathRouteRuleImpl struct {
	RouteRuleImplBase
	path string
}

func (prri *PathRouteRuleImpl) Matcher() string {

	return prri.path
}

func (prri *PathRouteRuleImpl) MatchType() types.PathMatchType {

	return types.Exact
}

// Exact Path Comparing
func (prri *PathRouteRuleImpl) Match(headers map[string]string, randomValue uint64) types.Route {
	// match base rule first
	if prri.matchRoute(headers, randomValue) {

		if headerPathValue, ok := headers[types.HeaderPath]; ok {

			if prri.caseSensitive {
				if headerPathValue == prri.path {
					return prri
				}
			} else if strings.EqualFold(headerPathValue, prri.path) {
				return prri
			}
		}
	}

	return nil
}

// todo
func (prri *PathRouteRuleImpl) FinalizeRequestHeaders(headers map[string]string, requestInfo types.RequestInfo) {
	prri.finalizePathHeader(headers, prri.path)
}

type PrefixRouteRuleImpl struct {
	RouteRuleImplBase
	prefix string
}

func (prei *PrefixRouteRuleImpl) Matcher() string {

	return prei.prefix
}

func (prei *PrefixRouteRuleImpl) MatchType() types.PathMatchType {

	return types.Prefix
}

// Compare Path's Prefix
func (prei *PrefixRouteRuleImpl) Match(headers map[string]string, randomValue uint64) types.Route {

	if prei.matchRoute(headers, randomValue) {

		if headerPathValue, ok := headers[types.HeaderPath]; ok {

			if strings.HasPrefix(headerPathValue, prei.prefix) {

				return prei
			}
		}
	}

	return nil
}

func (prei *PrefixRouteRuleImpl) FinalizeRequestHeaders(headers map[string]string, requestInfo types.RequestInfo) {
	prei.finalizePathHeader(headers, prei.prefix)
}

//
type RegexRouteRuleImpl struct {
	RouteRuleImplBase
	regexStr     string
	regexPattern regexp.Regexp
}

func (rrei *RegexRouteRuleImpl) Matcher() string {

	return rrei.regexStr
}

func (rrei *RegexRouteRuleImpl) MatchType() types.PathMatchType {

	return types.Regex
}

func (rrei *RegexRouteRuleImpl) Match(headers map[string]string, randomValue uint64) types.Route {
	if rrei.matchRoute(headers, randomValue) {
		if headerPathValue, ok := headers[types.HeaderPath]; ok {
			if rrei.regexPattern.MatchString(headerPathValue) {

				return rrei
			}
		}
	}

	return nil
}

func (rrei *RegexRouteRuleImpl) FinalizeRequestHeaders(headers map[string]string, requestInfo types.RequestInfo) {
	rrei.finalizePathHeader(headers, rrei.regexStr)
}<|MERGE_RESOLUTION|>--- conflicted
+++ resolved
@@ -26,21 +26,10 @@
 
 	// generate metadata match criteria from router's metadata
 	if len(route.Route.MetadataMatch) > 0 {
-<<<<<<< HEAD
-		
 		envoyLBMetaData := GetMosnLBMetaData(route)
 		routeRuleImplBase.metadataMatchCriteria = NewMetadataMatchCriteriaImpl(envoyLBMetaData)
 		
 		routeRuleImplBase.metaData = GetClusterMosnLBMetaDataMap(route.Route.MetadataMatch)
-		
-=======
-
-		envoyLBMetaData := GetEnvoyLBMetaData(route)
-		routeRuleImplBase.metadataMatchCriteria = NewMetadataMatchCriteriaImpl(envoyLBMetaData)
-
-		routeRuleImplBase.metaData = GetClusterEnvoyLBMetaDataMap(route.Route.MetadataMatch)
-
->>>>>>> 2fba5590
 	}
 
 	return routeRuleImplBase
