/*
 * Licensed to the Apache Software Foundation (ASF) under one or more
 * contributor license agreements.  See the NOTICE file distributed with
 * this work for additional information regarding copyright ownership.
 * The ASF licenses this file to You under the Apache License, Version 2.0
 * (the "License"); you may not use this file except in compliance with
 * the License.  You may obtain a copy of the License at
 *
 *     http://www.apache.org/licenses/LICENSE-2.0
 *
 * Unless required by applicable law or agreed to in writing, software
 * distributed under the License is distributed on an "AS IS" BASIS,
 * WITHOUT WARRANTIES OR CONDITIONS OF ANY KIND, either express or implied.
 * See the License for the specific language governing permissions and
 * limitations under the License.
 */

package tests

import (
	"crypto/tls"
	"fmt"
	"io/ioutil"
	"net"
	"net/http"
	"sync"
	"testing"
	"time"

	"github.com/alipay/sofa-mosn/cmd/mosn"
	"github.com/alipay/sofa-mosn/pkg/protocol"
	"golang.org/x/net/http2"
)

func TestHttp2(t *testing.T) {
<<<<<<< HEAD
	meshAddr := "127.0.0.1:2046"
=======
	meshAddr := CurrentMeshAddr()
>>>>>>> 36e7f923
	http2Addr := "127.0.0.1:8080"
	server := NewUpstreamHTTP2(t, http2Addr)
	server.GoServe()
	defer server.Close()
	meshConfig := CreateSimpleMeshConfig(meshAddr, []string{http2Addr}, protocol.HTTP2, protocol.HTTP2)
	mesh := mosn.NewMosn(meshConfig)
	go mesh.Start()
	defer mesh.Close()
	time.Sleep(5 * time.Second) //wait mesh and server start
	//Client Run
	tr := &http2.Transport{
		AllowHTTP: true,
		DialTLS: func(netw, addr string, cfg *tls.Config) (net.Conn, error) {
			return net.Dial(netw, addr)
		},
	}

	httpClient := http.Client{Transport: tr}
	verify := &HTTP2Response{}
	records := sync.Map{}
	for i := 0; i < 20; i++ {
		requestID := fmt.Sprintf("%d", i)
		request, err := http.NewRequest("GET", fmt.Sprintf("http://%s/", meshAddr), nil)
		if err != nil {
			t.Fatalf("create request error:%v\n", err)
		}
		request.Header.Add("Requestid", requestID)
		resp, err := httpClient.Do(request)
		if err != nil {
			t.Errorf("request %s response error: %v\n", requestID, err)
			continue
		}
		defer resp.Body.Close()
		body, err := ioutil.ReadAll(resp.Body)
		if err != nil {
			t.Errorf("request %s read body error: %v\n", requestID, err)
			continue
		}
		verify.Filter(string(body), records)
	}
	if !WaitMapEmpty(records, 2*time.Second) {
		t.Errorf("get unexpected response\n")
	}
}<|MERGE_RESOLUTION|>--- conflicted
+++ resolved
@@ -33,11 +33,7 @@
 )
 
 func TestHttp2(t *testing.T) {
-<<<<<<< HEAD
-	meshAddr := "127.0.0.1:2046"
-=======
 	meshAddr := CurrentMeshAddr()
->>>>>>> 36e7f923
 	http2Addr := "127.0.0.1:8080"
 	server := NewUpstreamHTTP2(t, http2Addr)
 	server.GoServe()
